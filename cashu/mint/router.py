--- conflicted
+++ resolved
@@ -107,23 +107,16 @@
 
     Call `POST /mint` after paying the invoice.
     """
-<<<<<<< HEAD
-    payment_request, hash = await ledger.request_mint(amount, description_hash)
-    print(f"Lightning invoice: {payment_request}")
-    resp = GetMintResponse(pr=payment_request, hash=hash)
-    return resp
-=======
     logger.trace(f"> GET /mint: amount={amount}")
     if settings.mint_peg_out_only:
         return CashuError(code=0, error="Mint does not allow minting new tokens.")
     try:
-        payment_request, hash = await ledger.request_mint(amount)
+        payment_request, hash = await ledger.request_mint(amount, description_hash)
         resp = GetMintResponse(pr=payment_request, hash=hash)
         logger.trace(f"< GET /mint: {resp}")
         return resp
     except Exception as exc:
         return CashuError(code=0, error=str(exc))
->>>>>>> 892bf34e
 
 
 @router.post(
