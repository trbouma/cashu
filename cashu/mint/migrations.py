--- conflicted
+++ resolved
@@ -60,15 +60,9 @@
         f"""
         CREATE VIEW {table_with_schema(db, 'balance_issued')} AS
         SELECT COALESCE(SUM(s), 0) AS balance FROM (
-<<<<<<< HEAD
-            SELECT SUM(amount) 
-            FROM {table_with_schema(db, 'promises')}
-            WHERE amount > 0 
-=======
             SELECT SUM(amount)
             FROM {table_with_schema(db, 'promises')}
             WHERE amount > 0
->>>>>>> f0735cfc
         ) AS s;
     """
     )
@@ -77,36 +71,21 @@
         f"""
         CREATE VIEW {table_with_schema(db, 'balance_redeemed')} AS
         SELECT COALESCE(SUM(s), 0) AS balance FROM (
-<<<<<<< HEAD
-            SELECT SUM(amount) 
-            FROM {table_with_schema(db, 'proofs_used')}
-            WHERE amount > 0 
-        ) AS s;
-=======
-            SELECT SUM(amount)
+            SELECT SUM(amount) AS s
             FROM {table_with_schema(db, 'proofs_used')}
             WHERE amount > 0
-        )  AS s;
->>>>>>> f0735cfc
+        );
     """
     )
 
     await db.execute(
         f"""
         CREATE VIEW {table_with_schema(db, 'balance')} AS
-<<<<<<< HEAD
-        SELECT s_issued AS balance FROM (
-            SELECT bi.balance AS s_issued, bu.balance 
-            FROM {table_with_schema(db, 'balance_issued')} bi
-            CROSS JOIN {table_with_schema(db, 'balance_redeemed')} bu
-        ) AS s_used;
-=======
-        SELECT s_issued - s_used FROM (
+        SELECT s_issued - s_used AS balance FROM (
             SELECT bi.balance AS s_issued, bu.balance AS s_used
             FROM {table_with_schema(db, 'balance_issued')} bi
             CROSS JOIN {table_with_schema(db, 'balance_redeemed')} bu
-        )  AS balance;
->>>>>>> f0735cfc
+        );
     """
     )
 
