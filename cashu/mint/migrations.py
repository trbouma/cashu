<<<<<<< HEAD
import time 
from datetime import datetime

from ..core.db import Connection, Database, table_with_schema
=======
from ..core.db import Connection, Database, table_with_schema, timestamp_now
>>>>>>> 087ee957
from ..core.settings import settings


async def m000_create_migrations_table(conn: Connection):
    await conn.execute(f"""
    CREATE TABLE IF NOT EXISTS {table_with_schema(conn, 'dbversions')} (
        db TEXT PRIMARY KEY,
        version INT NOT NULL
    )
    """)


async def m001_initial(db: Database):
    async with db.connect() as conn:
        await conn.execute(f"""
                CREATE TABLE IF NOT EXISTS {table_with_schema(db, 'promises')} (
                    amount {db.big_int} NOT NULL,
                    B_b TEXT NOT NULL,
                    C_b TEXT NOT NULL,

                    UNIQUE (B_b)

                );
            """)

        await conn.execute(f"""
                CREATE TABLE IF NOT EXISTS {table_with_schema(db, 'proofs_used')} (
                    amount {db.big_int} NOT NULL,
                    C TEXT NOT NULL,
                    secret TEXT NOT NULL,

                    UNIQUE (secret)

                );
            """)

        await conn.execute(f"""
                CREATE TABLE IF NOT EXISTS {table_with_schema(db, 'invoices')} (
                    amount {db.big_int} NOT NULL,
                    pr TEXT NOT NULL,
                    hash TEXT NOT NULL,
                    issued BOOL NOT NULL,

                    UNIQUE (hash)

                );
            """)


async def m002_add_balance_views(db: Database):
    async with db.connect() as conn:
        await conn.execute(f"""
            CREATE VIEW {table_with_schema(db, 'balance_issued')} AS
            SELECT COALESCE(SUM(s), 0) AS balance FROM (
                SELECT SUM(amount) AS s
                FROM {table_with_schema(db, 'promises')}
                WHERE amount > 0
            ) AS balance_issued;
        """)

        await conn.execute(f"""
            CREATE VIEW {table_with_schema(db, 'balance_redeemed')} AS
            SELECT COALESCE(SUM(s), 0) AS balance FROM (
                SELECT SUM(amount) AS s
                FROM {table_with_schema(db, 'proofs_used')}
                WHERE amount > 0
            ) AS balance_redeemed;
        """)

        await conn.execute(f"""
            CREATE VIEW {table_with_schema(db, 'balance')} AS
            SELECT s_issued - s_used FROM (
                SELECT bi.balance AS s_issued, bu.balance AS s_used
                FROM {table_with_schema(db, 'balance_issued')} bi
                CROSS JOIN {table_with_schema(db, 'balance_redeemed')} bu
            ) AS balance;
        """)


async def m003_mint_keysets(db: Database):
    """
    Stores mint keysets from different mints and epochs.
    """
    async with db.connect() as conn:
        await conn.execute(f"""
                CREATE TABLE IF NOT EXISTS {table_with_schema(db, 'keysets')} (
                    id TEXT NOT NULL,
                    derivation_path TEXT,
                    valid_from TIMESTAMP NOT NULL DEFAULT {db.timestamp_now},
                    valid_to TIMESTAMP NOT NULL DEFAULT {db.timestamp_now},
                    first_seen TIMESTAMP NOT NULL DEFAULT {db.timestamp_now},
                    active BOOL DEFAULT TRUE,

                    UNIQUE (derivation_path)

                );
            """)
        await conn.execute(f"""
                CREATE TABLE IF NOT EXISTS {table_with_schema(db, 'mint_pubkeys')} (
                    id TEXT NOT NULL,
                    amount INTEGER NOT NULL,
                    pubkey TEXT NOT NULL,

                    UNIQUE (id, pubkey)

                );
            """)


async def m004_keysets_add_version(db: Database):
    """
    Column that remembers with which version
    """
    async with db.connect() as conn:
        await conn.execute(
            f"ALTER TABLE {table_with_schema(db, 'keysets')} ADD COLUMN version TEXT"
        )


async def m005_pending_proofs_table(db: Database) -> None:
    """
    Store pending proofs.
    """
    async with db.connect() as conn:
        await conn.execute(f"""
                CREATE TABLE IF NOT EXISTS {table_with_schema(db, 'proofs_pending')} (
                    amount INTEGER NOT NULL,
                    C TEXT NOT NULL,
                    secret TEXT NOT NULL,

                    UNIQUE (secret)

                );
            """)


async def m006_invoices_add_payment_hash(db: Database):
    """
    Column that remembers the payment_hash as we're using
    the column hash as a random identifier now
    (see https://github.com/cashubtc/nuts/pull/14).
    """
    async with db.connect() as conn:
        await conn.execute(
            f"ALTER TABLE {table_with_schema(db, 'invoices')} ADD COLUMN payment_hash"
            " TEXT"
        )
        await conn.execute(
            f"UPDATE {table_with_schema(db, 'invoices')} SET payment_hash = hash"
        )


async def m007_proofs_and_promises_store_id(db: Database):
    """
    Column that stores the id of the proof or promise.
    """
    async with db.connect() as conn:
        await conn.execute(
            f"ALTER TABLE {table_with_schema(db, 'proofs_used')} ADD COLUMN id TEXT"
        )
        await conn.execute(
            f"ALTER TABLE {table_with_schema(db, 'proofs_pending')} ADD COLUMN id TEXT"
        )
        await conn.execute(
            f"ALTER TABLE {table_with_schema(db, 'promises')} ADD COLUMN id TEXT"
        )


async def m008_promises_dleq(db: Database):
    """
    Add columns for DLEQ proof to promises table.
    """
    async with db.connect() as conn:
        await conn.execute(
            f"ALTER TABLE {table_with_schema(db, 'promises')} ADD COLUMN e TEXT"
        )
        await conn.execute(
            f"ALTER TABLE {table_with_schema(db, 'promises')} ADD COLUMN s TEXT"
        )


async def m009_add_out_to_invoices(db: Database):
    # column in invoices for marking whether the invoice is incoming (out=False) or outgoing (out=True)
    async with db.connect() as conn:
        # we have to drop the balance views first and recreate them later
        await conn.execute(f"DROP VIEW IF EXISTS {table_with_schema(db, 'balance')}")
        await conn.execute(
            f"DROP VIEW IF EXISTS {table_with_schema(db, 'balance_issued')}"
        )
        await conn.execute(
            f"DROP VIEW IF EXISTS {table_with_schema(db, 'balance_redeemed')}"
        )

        # rename column pr to bolt11
        await conn.execute(
            f"ALTER TABLE {table_with_schema(db, 'invoices')} RENAME COLUMN pr TO"
            " bolt11"
        )
        # rename column hash to payment_hash
        await conn.execute(
            f"ALTER TABLE {table_with_schema(db, 'invoices')} RENAME COLUMN hash TO id"
        )

    # recreate balance views
    await m002_add_balance_views(db)

    async with db.connect() as conn:
        await conn.execute(
            f"ALTER TABLE {table_with_schema(db, 'invoices')} ADD COLUMN out BOOL"
        )


async def m010_add_index_to_proofs_used(db: Database):
    # create index on proofs_used table for secret
    async with db.connect() as conn:
        await conn.execute(
            "CREATE INDEX IF NOT EXISTS"
            " proofs_used_secret_idx ON"
            f" {table_with_schema(db, 'proofs_used')} (secret)"
        )


async def m011_add_quote_tables(db: Database):
    async with db.connect() as conn:
        # add column "created" to tables invoices, promises, proofs_used, proofs_pending
        tables = ["invoices", "promises", "proofs_used", "proofs_pending"]
        for table in tables:
            await conn.execute(
                f"ALTER TABLE {table_with_schema(db, table)} ADD COLUMN created"
                " TIMESTAMP"
            )
            await conn.execute(
                f"UPDATE {table_with_schema(db, table)} SET created ="
<<<<<<< HEAD
                f" '{datetime.fromtimestamp(time.time())}'"
=======
                f" '{timestamp_now(db)}'"
>>>>>>> 087ee957
            )

        # add column "witness" to table proofs_used
        await conn.execute(
            f"ALTER TABLE {table_with_schema(db, 'proofs_used')} ADD COLUMN witness"
            " TEXT"
        )

        # add columns "seed" and "unit" to table keysets
        await conn.execute(
            f"ALTER TABLE {table_with_schema(db, 'keysets')} ADD COLUMN seed TEXT"
        )
        await conn.execute(
            f"ALTER TABLE {table_with_schema(db, 'keysets')} ADD COLUMN unit TEXT"
        )

        # fill columns "seed" and "unit" in table keysets
        await conn.execute(
            f"UPDATE {table_with_schema(db, 'keysets')} SET seed ="
            f" '{settings.mint_private_key}', unit = 'sat'"
        )

        await conn.execute(f"""
                CREATE TABLE IF NOT EXISTS {table_with_schema(db, 'mint_quotes')} (
                    quote TEXT NOT NULL,
                    method TEXT NOT NULL,
                    request TEXT NOT NULL,
                    checking_id TEXT NOT NULL,
                    unit TEXT NOT NULL,
                    amount INTEGER NOT NULL,
                    paid BOOL NOT NULL,
                    issued BOOL NOT NULL,
                    created_time TIMESTAMP,
                    paid_time TIMESTAMP,

                    UNIQUE (quote)

                );
            """)

        await conn.execute(f"""
                CREATE TABLE IF NOT EXISTS {table_with_schema(db, 'melt_quotes')} (
                    quote TEXT NOT NULL,
                    method TEXT NOT NULL,
                    request TEXT NOT NULL,
                    checking_id TEXT NOT NULL,
                    unit TEXT NOT NULL,
                    amount INTEGER NOT NULL,
                    fee_reserve INTEGER,
                    paid BOOL NOT NULL,
                    created_time TIMESTAMP,
                    paid_time TIMESTAMP,
                    fee_paid INTEGER,
                    proof TEXT,

                    UNIQUE (quote)

                );
            """)

<<<<<<< HEAD
        if db.type == 'SQLITE':
            await conn.execute(
                f"INSERT INTO {table_with_schema(db, 'mint_quotes')} (quote, method,"
                " request, checking_id, unit, amount, paid, issued, created_time,"
                " paid_time) SELECT id, 'bolt11', bolt11, payment_hash, 'sat', amount,"
                f" False, issued, created, 0 FROM {table_with_schema(db, 'invoices')} "
            )

            # drop table invoices
            await conn.execute(f"DROP TABLE {table_with_schema(db, 'invoices')}")
        elif db.type == 'POSTGRES':
            #TODO THE POSTGRES THING
            
            pass
=======
        await conn.execute(
            f"INSERT INTO {table_with_schema(db, 'mint_quotes')} (quote, method,"
            " request, checking_id, unit, amount, paid, issued, created_time,"
            " paid_time) SELECT id, 'bolt11', bolt11, COALESCE(payment_hash, 'None'),"
            f" 'sat', amount, False, issued, COALESCE(created, '{timestamp_now(db)}'),"
            f" NULL FROM {table_with_schema(db, 'invoices')} "
        )

        # drop table invoices
        await conn.execute(f"DROP TABLE {table_with_schema(db, 'invoices')}")


async def m012_keysets_uniqueness_with_seed(db: Database):
    # copy table keysets to keysets_old, create a new table keysets
    # with the same columns but with a unique constraint on (seed, derivation_path)
    # and copy the data from keysets_old to keysets, then drop keysets_old
    async with db.connect() as conn:
        await conn.execute(
            f"DROP TABLE IF EXISTS {table_with_schema(db, 'keysets_old')}"
        )
        await conn.execute(
            f"CREATE TABLE {table_with_schema(db, 'keysets_old')} AS"
            f" SELECT * FROM {table_with_schema(db, 'keysets')}"
        )
        await conn.execute(f"DROP TABLE {table_with_schema(db, 'keysets')}")
        await conn.execute(f"""
                CREATE TABLE IF NOT EXISTS {table_with_schema(db, 'keysets')} (
                    id TEXT NOT NULL,
                    derivation_path TEXT,
                    seed TEXT,
                    valid_from TIMESTAMP,
                    valid_to TIMESTAMP,
                    first_seen TIMESTAMP,
                    active BOOL DEFAULT TRUE,
                    version TEXT,
                    unit TEXT,

                    UNIQUE (seed, derivation_path)

                );
            """)
        await conn.execute(
            f"INSERT INTO {table_with_schema(db, 'keysets')} (id,"
            " derivation_path, valid_from, valid_to, first_seen,"
            " active, version, seed, unit) SELECT id, derivation_path,"
            " valid_from, valid_to, first_seen, active, version, seed,"
            f" unit FROM {table_with_schema(db, 'keysets_old')}"
        )
        await conn.execute(f"DROP TABLE {table_with_schema(db, 'keysets_old')}")


async def m013_keysets_add_encrypted_seed(db: Database):
    async with db.connect() as conn:
        # set keysets table unique constraint to id
        # copy table keysets to keysets_old, create a new table keysets
        # with the same columns but with a unique constraint on id
        # and copy the data from keysets_old to keysets, then drop keysets_old
        await conn.execute(
            f"DROP TABLE IF EXISTS {table_with_schema(db, 'keysets_old')}"
        )
        await conn.execute(
            f"CREATE TABLE {table_with_schema(db, 'keysets_old')} AS"
            f" SELECT * FROM {table_with_schema(db, 'keysets')}"
        )
        await conn.execute(f"DROP TABLE {table_with_schema(db, 'keysets')}")
        await conn.execute(f"""
                CREATE TABLE IF NOT EXISTS {table_with_schema(db, 'keysets')} (
                    id TEXT NOT NULL,
                    derivation_path TEXT,
                    seed TEXT,
                    valid_from TIMESTAMP,
                    valid_to TIMESTAMP,
                    first_seen TIMESTAMP,
                    active BOOL DEFAULT TRUE,
                    version TEXT,
                    unit TEXT,

                    UNIQUE (id)

                );
            """)
        await conn.execute(
            f"INSERT INTO {table_with_schema(db, 'keysets')} (id,"
            " derivation_path, valid_from, valid_to, first_seen,"
            " active, version, seed, unit) SELECT id, derivation_path,"
            " valid_from, valid_to, first_seen, active, version, seed,"
            f" unit FROM {table_with_schema(db, 'keysets_old')}"
        )
        await conn.execute(f"DROP TABLE {table_with_schema(db, 'keysets_old')}")

        # add columns encrypted_seed and seed_encryption_method to keysets
        await conn.execute(
            f"ALTER TABLE {table_with_schema(db, 'keysets')} ADD COLUMN encrypted_seed"
            " TEXT"
        )
        await conn.execute(
            f"ALTER TABLE {table_with_schema(db, 'keysets')} ADD COLUMN"
            " seed_encryption_method TEXT"
        )
>>>>>>> 087ee957
<|MERGE_RESOLUTION|>--- conflicted
+++ resolved
@@ -1,11 +1,4 @@
-<<<<<<< HEAD
-import time 
-from datetime import datetime
-
-from ..core.db import Connection, Database, table_with_schema
-=======
 from ..core.db import Connection, Database, table_with_schema, timestamp_now
->>>>>>> 087ee957
 from ..core.settings import settings
 
 
@@ -239,11 +232,7 @@
             )
             await conn.execute(
                 f"UPDATE {table_with_schema(db, table)} SET created ="
-<<<<<<< HEAD
-                f" '{datetime.fromtimestamp(time.time())}'"
-=======
                 f" '{timestamp_now(db)}'"
->>>>>>> 087ee957
             )
 
         # add column "witness" to table proofs_used
@@ -304,22 +293,6 @@
                 );
             """)
 
-<<<<<<< HEAD
-        if db.type == 'SQLITE':
-            await conn.execute(
-                f"INSERT INTO {table_with_schema(db, 'mint_quotes')} (quote, method,"
-                " request, checking_id, unit, amount, paid, issued, created_time,"
-                " paid_time) SELECT id, 'bolt11', bolt11, payment_hash, 'sat', amount,"
-                f" False, issued, created, 0 FROM {table_with_schema(db, 'invoices')} "
-            )
-
-            # drop table invoices
-            await conn.execute(f"DROP TABLE {table_with_schema(db, 'invoices')}")
-        elif db.type == 'POSTGRES':
-            #TODO THE POSTGRES THING
-            
-            pass
-=======
         await conn.execute(
             f"INSERT INTO {table_with_schema(db, 'mint_quotes')} (quote, method,"
             " request, checking_id, unit, amount, paid, issued, created_time,"
@@ -418,5 +391,4 @@
         await conn.execute(
             f"ALTER TABLE {table_with_schema(db, 'keysets')} ADD COLUMN"
             " seed_encryption_method TEXT"
-        )
->>>>>>> 087ee957
+        )